# Copyright 2025 Max Domitrovic
#
# Licensed under the Apache License, Version 2.0 (the "License");
# you may not use this file except in compliance with the License.
# You may obtain a copy of the License at
#
#     http://www.apache.org/licenses/LICENSE-2.0
#
# Unless required by applicable law or agreed to in writing, software
# distributed under the License is distributed on an "AS IS" BASIS,
# WITHOUT WARRANTIES OR CONDITIONS OF ANY KIND, either express or implied.
# See the License for the specific language governing permissions and
# limitations under the License.


"""
ROSBridge Node.

Run a ROS2 node that hosts a WebSocket server to bridge commands from external clients.
"""

import json
import threading
import time
import RPi.GPIO as GPIO

from custom_msgs.msg import VehicleCommand

import RPi.GPIO as GPIO

from custom_msgs.msg import VehicleCommand

import rclpy
from rclpy.node import Node

from websocket_server import WebsocketServer

from sensor_msgs.msg import LaserScan


def patch_websocket_server():
    """
    Override the handshake method of the WebSocketHandler class to catch all errors.

    Invalid connection attempts (e.g., HTTP requests without an 'upgrade' header)
    are ignored without crashing the server.
    """
    try:
        import websocket_server.websocket_server as wss
    except ImportError:
        return

    original_handshake = wss.WebSocketHandler.handshake

    def safe_handshake(self, *args, **kwargs):
        try:
            return original_handshake(self, *args, **kwargs)
        except Exception:
            try:
                self.server._client_left_(self)
            except Exception:
                pass
            return

    safe_handshake.__name__ = 'safe_handshake'
    wss.WebSocketHandler.handshake = safe_handshake


class ROSBridge(Node):
    """
    Bridge between a WebSocket server and ROS2 topics.

    This ROS2 node initializes a WebSocket server that listens for incoming
    connections and messages, processes the messages, and publishes them to a
    ROS2 topic.

    Attributes
    ----------
    cmd_publisher (Publisher)
        A ROS2 publisher for sending vehicle commands.
    websocket_thread (Thread)
        A thread running the WebSocket server.

    Methods
    -------
    run_websocket_server()
        Start the WebSocket server in an infinite loop.
    on_new_client(client, server)
        Handle new client connections.
    on_client_disconnect(client, server)
        Handle client disconnections safely.
    websocket_handler(client, server, message)
        Process incoming WebSocket messages.
    process_message(data)
        Process incoming WebSocket messages and send them to ROS2.

    """

    def __init__(self):
        """Initialize the ROSBridge node and start the WebSocket server."""
        super().__init__('ros_bridge')
        GPIO.setmode(GPIO.BCM)
        GPIO.setwarnings(False)
        GPIO.setup(16, GPIO.OUT)
        GPIO.output(16, GPIO.HIGH)
        self.cmd_publisher = self.create_publisher(VehicleCommand, 'vehicle_command', 10)
        self.get_logger().info('Starting WebSocket server...')
        self.websocket_thread = threading.Thread(
            target=self.run_websocket_server, daemon=True
        )
        self.websocket_thread.start()
        self.lidar_subscriber = self.create_subscription(
            LaserScan,
            'scan',
            self.lidar_callback,
            10
        )
        self.clients = []

    def run_websocket_server(self):
        """Start the WebSocket server in an infinite loop so that it restarts upon any error."""
        patch_websocket_server()
        while True:
            try:
                self.get_logger().info('WebSocket server running on port 9090...')
                self.server = WebsocketServer(host='0.0.0.0', port=9090)
                self.server.set_fn_new_client(self.on_new_client)
                self.server.set_fn_message_received(self.websocket_handler)
                self.server.set_fn_client_left(self.on_client_disconnect)
                self.server.run_forever()
            except Exception as e:
                self.get_logger().error(f'WebSocket error: {e}')
                self.get_logger().info('Restarting WebSocket server in 5 seconds...')
                time.sleep(5)

    def on_new_client(self, client, server):
        """Handle new client connections."""
        try:
            if client is None:
                self.get_logger().warning('An unknown client has connected.')
                return
            self.clients.append(client)
            self.get_logger().info(
                f'New WebSocket client connected: {client.get("id", "unknown")}'
            )
        except Exception as e:
            self.get_logger().warning(f'Error during client connection: {e}')

    def on_client_disconnect(self, client, server):
        """Handle client disconnections safely."""
        try:
            if client is None:
                self.get_logger().warning('An unknown client disconnected.')
                return
            if client in self.clients:
                self.clients.remove(client)
            self.get_logger().info(
                f'WebSocket client {client.get("id", "unknown")} has disconnected.'
            )
        except Exception as e:
            self.get_logger().warning(f'Error during client disconnection: {e}')

    def websocket_handler(self, client, server, message):
        """Process incoming WebSocket messages."""
        try:
            data = json.loads(message)
            self.process_message(data)
        except json.JSONDecodeError:
            self.get_logger().warning(
                f'Invalid JSON received from client {client.get("id", "unknown")}: {message}'
            )
        except KeyError as e:
            self.get_logger().warning(
                f'Missing key in message: {e} - Message: {message}'
            )
        except Exception as e:
            self.get_logger().error(
                f'Unexpected error from client {client.get("id", "unknown")}: {e}'
            )

    def process_message(self, data):
        """
        Process an incoming message command and act accordingly.

        This method expects the input data to be a dictionary representing a JSON-formatted message.
        It handles different commands as follows:
            - "move": Requires 'speed' and 'angle' keys. Publishes a VehicleCommand with the specified values.
            - "status": Logs a status request (functionality not implemented).
            - "stop": Publishes a VehicleCommand with speed and angle set to zero.
        If the input is not a dictionary, or if required keys for a command are missing, a warning is logged.
        Any exceptions during processing are caught and logged as errors.
        Parameters:
            data (dict): A dictionary containing a 'command' key and other relevant keys based on the command type.
        Returns:
            None
        """
        try:
            if not isinstance(data, dict):
                self.get_logger().warning(f'Invalid JSON format: {data}')
                return

            cmd = data.get('command', None)
            if cmd == 'move':
                if 'speed' in data and 'angle' in data:
                    msg = VehicleCommand()
<<<<<<< HEAD
                    msg.command = 'move'
=======
>>>>>>> 6e9beeee
                    msg.speed = float(data['speed'])
                    msg.angle = float(data['angle'])
                    self.cmd_publisher.publish(msg)
                    self.get_logger().info(
<<<<<<< HEAD
                        f'Published command: command={msg.command} speed={msg.speed}, angle={msg.angle}'
=======
                        f'Published command: speed={msg.speed}, angle={msg.angle}'
>>>>>>> 6e9beeee
                    )
                else:
                    self.get_logger().warning('Move command missing speed or angle.')
            elif cmd == 'status':
                self.get_logger().info('Status request received (not implemented).')
                # Optional: Send a reply via WebSocket (z. B. server.send_message(client, "..."))
            elif cmd == 'stop':
                msg = VehicleCommand()
                msg.speed = 0.0
                msg.angle = 0.0
                self.cmd_publisher.publish(msg)
                self.get_logger().info('Stop command issued.')
            else:
                self.get_logger().warning(f'Unknown command type: {cmd}')
        except Exception as e:
            self.get_logger().error(f'Error processing message: {e}')

    def lidar_callback(self, msg):
        """
        Forward lidar data as JSON to all connected WebSocket clients.

        Parameters:
            msg (object): A message object (typically of type sensor_msgs.msg.LaserScan)
                containing lidar data. The object is expected to have:
                - header.stamp.sec (int): The seconds part of the timestamp.
                - header.stamp.nanosec (int): The nanoseconds part of the timestamp.
                - angle_min (float): The minimum angle of the scan.
                - angle_max (float): The maximum angle of the scan.
                - angle_increment (float): The angular increment between consecutive measurements.
                - ranges (Iterable[float]): The range measurements from the lidar sensor.
                - intensities (Iterable[float]): The intensity values corresponding to each range reading.

        Raises:
            Exception: If there is an error sending the JSON message to any client,
                the exception is caught and an error message is logged.

        Returns:
            None
        """
        data = {
            'timestamp': msg.header.stamp.sec + msg.header.stamp.nanosec * 1e-9,
            'angle_min': msg.angle_min,
            'angle_max': msg.angle_max,
            'angle_increment': msg.angle_increment,
            'ranges': list(msg.ranges),
            'intensities': list(msg.intensities),
        }
        json_data = json.dumps({'lidar': data})

        for client in self.clients:
            try:
                self.server.send_message(client, json_data)
            except Exception as e:
                self.get_logger().error(f"Error sending to client {client.get('id', 'unknown')}: {e}")


def main(args=None):
    """
    Run the ROS2 Bridge node.

    This function initializes the ROS2 Python client library, creates an instance
    of the ROSBridge class, and starts spinning the node to process callbacks.
    It handles keyboard interrupts and other exceptions, logs errors, and ensures
    proper shutdown of the node and the ROS2 system.

    :param args: Command-line arguments passed to the ROS2 Python client library. Defaults to None.
    :type args: list or None
    """
    rclpy.init(args=args)
    ros_bridge = ROSBridge()
    try:
        rclpy.spin(ros_bridge)
    except KeyboardInterrupt:
        pass
    except Exception as e:
        ros_bridge.get_logger().error(f'ROS2 Bridge error: {e}')
    finally:
        ros_bridge.get_logger().info('Shutting down ROS2 Bridge...')
        ros_bridge.destroy_node()
        rclpy.shutdown()


if __name__ == '__main__':
    main()<|MERGE_RESOLUTION|>--- conflicted
+++ resolved
@@ -203,19 +203,13 @@
             if cmd == 'move':
                 if 'speed' in data and 'angle' in data:
                     msg = VehicleCommand()
-<<<<<<< HEAD
                     msg.command = 'move'
-=======
->>>>>>> 6e9beeee
+
                     msg.speed = float(data['speed'])
                     msg.angle = float(data['angle'])
                     self.cmd_publisher.publish(msg)
                     self.get_logger().info(
-<<<<<<< HEAD
                         f'Published command: command={msg.command} speed={msg.speed}, angle={msg.angle}'
-=======
-                        f'Published command: speed={msg.speed}, angle={msg.angle}'
->>>>>>> 6e9beeee
                     )
                 else:
                     self.get_logger().warning('Move command missing speed or angle.')
